/*
 * Copyright 2002-2019 the original author or authors.
 *
 * Licensed under the Apache License, Version 2.0 (the "License");
 * you may not use this file except in compliance with the License.
 * You may obtain a copy of the License at
 *
 *      https://www.apache.org/licenses/LICENSE-2.0
 *
 * Unless required by applicable law or agreed to in writing, software
 * distributed under the License is distributed on an "AS IS" BASIS,
 * WITHOUT WARRANTIES OR CONDITIONS OF ANY KIND, either express or implied.
 * See the License for the specific language governing permissions and
 * limitations under the License.
 */

package org.springframework.http;

import java.lang.reflect.Method;
import java.nio.charset.Charset;
import java.nio.charset.StandardCharsets;
import java.time.ZonedDateTime;
import java.time.format.DateTimeFormatter;

import org.junit.Test;

import org.springframework.util.ReflectionUtils;

import static org.assertj.core.api.Assertions.assertThat;
import static org.assertj.core.api.Assertions.assertThatIllegalArgumentException;

/**
 * Unit tests for {@link ContentDisposition}
 *
 * @author Sebastien Deleuze
 */
public class ContentDispositionTests {

	@Test
	public void parse() {
		ContentDisposition disposition = ContentDisposition
				.parse("form-data; name=\"foo\"; filename=\"foo.txt\"; size=123");
		assertThat(disposition).isEqualTo(ContentDisposition.builder("form-data")
				.name("foo").filename("foo.txt").size(123L).build());
	}

	@Test
	public void parseType() {
		ContentDisposition disposition = ContentDisposition.parse("form-data");
		assertThat(disposition).isEqualTo(ContentDisposition.builder("form-data").build());
	}

	@Test
	public void parseUnquotedFilename() {
		ContentDisposition disposition = ContentDisposition
				.parse("form-data; filename=unquoted");
		assertThat(disposition).isEqualTo(ContentDisposition.builder("form-data").filename("unquoted").build());
	}

	@Test  // SPR-16091
	public void parseFilenameWithSemicolon() {
		ContentDisposition disposition = ContentDisposition
				.parse("attachment; filename=\"filename with ; semicolon.txt\"");
		assertThat(disposition).isEqualTo(ContentDisposition.builder("attachment")
				.filename("filename with ; semicolon.txt").build());
	}

	@Test
	public void parseAndIgnoreEmptyParts() {
		ContentDisposition disposition = ContentDisposition
				.parse("form-data; name=\"foo\";; ; filename=\"foo.txt\"; size=123");
		assertThat(disposition).isEqualTo(ContentDisposition.builder("form-data")
				.name("foo").filename("foo.txt").size(123L).build());
	}

	@Test
	public void parseEncodedFilename() {
		ContentDisposition disposition = ContentDisposition
				.parse("form-data; name=\"name\"; filename*=UTF-8''%E4%B8%AD%E6%96%87.txt");
		assertThat(disposition).isEqualTo(ContentDisposition.builder("form-data").name("name")
				.filename("中文.txt", StandardCharsets.UTF_8).build());
	}

<<<<<<< HEAD
	@Test
=======
	@Test // gh-23077
	public void parseWithEscapedQuote() {
		ContentDisposition disposition = ContentDisposition.parse(
				"form-data; name=\"file\"; filename=\"\\\"The Twilight Zone\\\".txt\"; size=123");
		assertEquals(ContentDisposition.builder("form-data").name("file")
				.filename("\\\"The Twilight Zone\\\".txt").size(123L).build(), disposition);
	}

	@Test(expected = IllegalArgumentException.class)
>>>>>>> d2ec876f
	public void parseEmpty() {
		assertThatIllegalArgumentException().isThrownBy(() ->
				ContentDisposition.parse(""));
	}

	@Test
	public void parseNoType() {
		assertThatIllegalArgumentException().isThrownBy(() ->
				ContentDisposition.parse(";"));
	}

	@Test
	public void parseInvalidParameter() {
		assertThatIllegalArgumentException().isThrownBy(() ->
				ContentDisposition.parse("foo;bar"));
	}

	@Test
	public void parseDates() {
		ContentDisposition disposition = ContentDisposition
				.parse("attachment; creation-date=\"Mon, 12 Feb 2007 10:15:30 -0500\"; " +
						"modification-date=\"Tue, 13 Feb 2007 10:15:30 -0500\"; " +
						"read-date=\"Wed, 14 Feb 2007 10:15:30 -0500\"");
		DateTimeFormatter formatter = DateTimeFormatter.RFC_1123_DATE_TIME;
		assertThat(disposition).isEqualTo(ContentDisposition.builder("attachment")
				.creationDate(ZonedDateTime.parse("Mon, 12 Feb 2007 10:15:30 -0500", formatter))
				.modificationDate(ZonedDateTime.parse("Tue, 13 Feb 2007 10:15:30 -0500", formatter))
				.readDate(ZonedDateTime.parse("Wed, 14 Feb 2007 10:15:30 -0500", formatter)).build());
	}

	@Test
	public void parseInvalidDates() {
		ContentDisposition disposition = ContentDisposition
				.parse("attachment; creation-date=\"-1\"; modification-date=\"-1\"; " +
						"read-date=\"Wed, 14 Feb 2007 10:15:30 -0500\"");
		DateTimeFormatter formatter = DateTimeFormatter.RFC_1123_DATE_TIME;
		assertThat(disposition).isEqualTo(ContentDisposition.builder("attachment")
				.readDate(ZonedDateTime.parse("Wed, 14 Feb 2007 10:15:30 -0500", formatter)).build());
	}

	@Test
	public void headerValue() {
		ContentDisposition disposition = ContentDisposition.builder("form-data")
				.name("foo").filename("foo.txt").size(123L).build();
		assertThat(disposition.toString()).isEqualTo("form-data; name=\"foo\"; filename=\"foo.txt\"; size=123");
	}

	@Test
	public void headerValueWithEncodedFilename() {
		ContentDisposition disposition = ContentDisposition.builder("form-data")
				.name("name").filename("中文.txt", StandardCharsets.UTF_8).build();
		assertThat(disposition.toString()).isEqualTo("form-data; name=\"name\"; filename*=UTF-8''%E4%B8%AD%E6%96%87.txt");
	}

	@Test  // SPR-14547
	public void encodeHeaderFieldParam() {
		Method encode = ReflectionUtils.findMethod(ContentDisposition.class,
				"encodeHeaderFieldParam", String.class, Charset.class);
		ReflectionUtils.makeAccessible(encode);

		String result = (String)ReflectionUtils.invokeMethod(encode, null, "test.txt",
				StandardCharsets.US_ASCII);
		assertThat(result).isEqualTo("test.txt");

		result = (String)ReflectionUtils.invokeMethod(encode, null, "中文.txt", StandardCharsets.UTF_8);
		assertThat(result).isEqualTo("UTF-8''%E4%B8%AD%E6%96%87.txt");
	}

	@Test
	public void encodeHeaderFieldParamInvalidCharset() {
		Method encode = ReflectionUtils.findMethod(ContentDisposition.class,
				"encodeHeaderFieldParam", String.class, Charset.class);
		ReflectionUtils.makeAccessible(encode);
		assertThatIllegalArgumentException().isThrownBy(() ->
				ReflectionUtils.invokeMethod(encode, null, "test", StandardCharsets.UTF_16));
	}

	@Test  // SPR-14408
	public void decodeHeaderFieldParam() {
		Method decode = ReflectionUtils.findMethod(ContentDisposition.class,
				"decodeHeaderFieldParam", String.class);
		ReflectionUtils.makeAccessible(decode);

		String result = (String)ReflectionUtils.invokeMethod(decode, null, "test.txt");
		assertThat(result).isEqualTo("test.txt");

		result = (String)ReflectionUtils.invokeMethod(decode, null, "UTF-8''%E4%B8%AD%E6%96%87.txt");
		assertThat(result).isEqualTo("中文.txt");
	}

	@Test
	public void decodeHeaderFieldParamInvalidCharset() {
		Method decode = ReflectionUtils.findMethod(ContentDisposition.class,
				"decodeHeaderFieldParam", String.class);
		ReflectionUtils.makeAccessible(decode);
		assertThatIllegalArgumentException().isThrownBy(() ->
				ReflectionUtils.invokeMethod(decode, null, "UTF-16''test"));
	}

}<|MERGE_RESOLUTION|>--- conflicted
+++ resolved
@@ -81,19 +81,15 @@
 				.filename("中文.txt", StandardCharsets.UTF_8).build());
 	}
 
-<<<<<<< HEAD
-	@Test
-=======
 	@Test // gh-23077
 	public void parseWithEscapedQuote() {
 		ContentDisposition disposition = ContentDisposition.parse(
 				"form-data; name=\"file\"; filename=\"\\\"The Twilight Zone\\\".txt\"; size=123");
-		assertEquals(ContentDisposition.builder("form-data").name("file")
-				.filename("\\\"The Twilight Zone\\\".txt").size(123L).build(), disposition);
+		assertThat(ContentDisposition.builder("form-data").name("file")
+				.filename("\\\"The Twilight Zone\\\".txt").size(123L).build()).isEqualTo(disposition);
 	}
 
-	@Test(expected = IllegalArgumentException.class)
->>>>>>> d2ec876f
+	@Test
 	public void parseEmpty() {
 		assertThatIllegalArgumentException().isThrownBy(() ->
 				ContentDisposition.parse(""));
